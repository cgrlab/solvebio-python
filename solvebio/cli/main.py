--- conflicted
+++ resolved
@@ -6,15 +6,9 @@
 
 import solvebio
 
-<<<<<<< HEAD
-import auth
-from ipython import launch_ipython_shell
-=======
 from . import auth
 from .ipython import launch_ipython_shell
-from ..errors import SolveError
 from ..utils.validators import validate_api_host_url
->>>>>>> 4737c95b
 
 
 class SolveArgumentParser(argparse.ArgumentParser):
