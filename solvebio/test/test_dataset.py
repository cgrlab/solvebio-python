--- conflicted
+++ resolved
@@ -19,16 +19,11 @@
                             'depository_version', 'depository_version_id',
                             'description',
                             'fields_url', 'full_name',
-<<<<<<< HEAD
-                            # REINSTATE this after next API is updated
+                            # TODO: uncomment this after next API is updated
                             # 'genomic_builds', 'is_genomic',
                             'id',
                             'name', 'title', 'updated_at',
                             'url'])
-=======
-                            'id', 'name', 'title', 'updated_at',
-                            'url', 'is_genomic', 'genome_builds'])
->>>>>>> ec6fcdf3
         self.assertSetEqual(set(dataset.keys()), check_fields)
 
     def test_dataset_fields(self):
